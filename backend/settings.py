
from pathlib import Path
from datetime import timedelta
import os
from decouple import Config, Csv

BASE_DIR = Path(__file__).resolve().parent.parent

config = Config(repository=os.path.join(BASE_DIR, '.env'))

EXCHANGE_RATE_API_KEY = config('EXCHANGE_RATE_API_KEY')
# print(EXCHANGE_RATE_API_KEY)

EMAIL_BACKEND = 'django.core.mail.backends.smtp.EmailBackend'
EMAIL_HOST = 'smtp.gmail.com'
EMAIL_PORT = 587
EMAIL_USE_TLS = True

EMAIL_HOST_USER = config('EMAIL_HOST_USER')
EMAIL_HOST_PASSWORD = config('EMAIL_HOST_PASSWORD')  # App Password from .env
DEFAULT_FROM_EMAIL = config('EMAIL_HOST_USER')


SECRET_KEY = config('SECRET_KEY')
DEBUG = config('DEBUG', default=False, cast=bool)
# ... previous settings

<<<<<<< HEAD
# ALLOWED_HOSTS = []
ALLOWED_HOSTS = config('ALLOWED_HOSTS', default='localhost,127.0.0.1', cast=Csv())
=======
# ALLOWED_HOSTS setting from GitHub version
ALLOWED_HOSTS = config('ALLOWED_HOSTS', default='localhost', cast=Csv())
>>>>>>> f6389001
print("ALLOWED_HOSTS =", ALLOWED_HOSTS)

# ... remaining settings

# Application definition

INSTALLED_APPS = [
    'django.contrib.admin',
    'django.contrib.auth',
    'django.contrib.contenttypes',
    'django.contrib.sessions',
    'django.contrib.messages',
    'django.contrib.staticfiles',
    'rest_framework_simplejwt',
    'django_extensions',
    'django_filters',
    'rest_framework',
    'core.user',
    'core.product',
    'core.order',
]

MIDDLEWARE = [
    'django.middleware.security.SecurityMiddleware',
    'django.contrib.sessions.middleware.SessionMiddleware',
    'django.middleware.common.CommonMiddleware',
    'django.middleware.csrf.CsrfViewMiddleware',
    'django.contrib.auth.middleware.AuthenticationMiddleware',
    'django.contrib.messages.middleware.MessageMiddleware',
    'django.middleware.clickjacking.XFrameOptionsMiddleware',
]

ROOT_URLCONF = 'backend.urls'

TEMPLATES = [
    {
        'BACKEND': 'django.template.backends.django.DjangoTemplates',
        'DIRS': [],
        'APP_DIRS': True,
        'OPTIONS': {
            'context_processors': [
                'django.template.context_processors.request',
                'django.contrib.auth.context_processors.auth',
                'django.contrib.messages.context_processors.messages',
            ],
        },
    },
]

WSGI_APPLICATION = 'backend.wsgi.application'


# Database
# https://docs.djangoproject.com/en/5.2/ref/settings/#databases

DATABASES = {
    'default': {
        'ENGINE': 'django.db.backends.postgresql',
        'NAME': config('DATABASE_NAME'),
        'USER': config('DATABASE_USER'),
        'PASSWORD': config('DATABASE_PASSWORD'),
        'HOST': config('DATABASE_HOST'),
        'PORT': config('DATABASE_PORT', default='5432'),
    }
}
}


# Password validation
# https://docs.djangoproject.com/en/5.2/ref/settings/#auth-password-validators

AUTH_PASSWORD_VALIDATORS = [
    {
        'NAME': 'django.contrib.auth.password_validation.UserAttributeSimilarityValidator',
    },
    {
        'NAME': 'django.contrib.auth.password_validation.MinimumLengthValidator',
    },
    {
        'NAME': 'django.contrib.auth.password_validation.CommonPasswordValidator',
    },
    {
        'NAME': 'django.contrib.auth.password_validation.NumericPasswordValidator',
    },
]

REST_FRAMEWORK = {
    'DEFAULT_AUTHENTICATION_CLASSES': (
        'rest_framework_simplejwt.authentication.JWTAuthentication',
    ),
    'DEFAULT_PERMISSION_CLASSES': (
        'rest_framework.permissions.IsAuthenticated',
    )
}



# Internationalization
# https://docs.djangoproject.com/en/5.2/topics/i18n/

LANGUAGE_CODE = 'en-us'

TIME_ZONE = 'UTC'

USE_I18N = True

USE_TZ = True


# Static files (CSS, JavaScript, Images)
# https://docs.djangoproject.com/en/5.2/howto/static-files/

STATIC_URL = '/static/'
STATIC_ROOT = BASE_DIR / 'staticfiles'

# Media files (uploads like images, icons)
MEDIA_URL = '/media/'
MEDIA_ROOT = BASE_DIR / 'media'



# Default primary key field type
# https://docs.djangoproject.com/en/5.2/ref/settings/#default-auto-field

DEFAULT_AUTO_FIELD = 'django.db.models.BigAutoField'
AUTH_USER_MODEL = 'user.User'<|MERGE_RESOLUTION|>--- conflicted
+++ resolved
@@ -25,13 +25,8 @@
 DEBUG = config('DEBUG', default=False, cast=bool)
 # ... previous settings
 
-<<<<<<< HEAD
-# ALLOWED_HOSTS = []
-ALLOWED_HOSTS = config('ALLOWED_HOSTS', default='localhost,127.0.0.1', cast=Csv())
-=======
 # ALLOWED_HOSTS setting from GitHub version
 ALLOWED_HOSTS = config('ALLOWED_HOSTS', default='localhost', cast=Csv())
->>>>>>> f6389001
 print("ALLOWED_HOSTS =", ALLOWED_HOSTS)
 
 # ... remaining settings
